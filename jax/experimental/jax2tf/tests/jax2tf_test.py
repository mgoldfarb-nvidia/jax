# Copyright 2020 Google LLC
#
# Licensed under the Apache License, Version 2.0 (the "License");
# you may not use this file except in compliance with the License.
# You may obtain a copy of the License at
#
#     https://www.apache.org/licenses/LICENSE-2.0
#
# Unless required by applicable law or agreed to in writing, software
# distributed under the License is distributed on an "AS IS" BASIS,
# WITHOUT WARRANTIES OR CONDITIONS OF ANY KIND, either express or implied.
# See the License for the specific language governing permissions and
# limitations under the License.
"""Tests for JAX2TF converted.

Specific JAX primitive conversion tests are in primitives_test."""

from typing import Dict, Tuple

from absl.testing import absltest
from absl.testing import parameterized

import jax
from jax import dtypes
from jax import lax
from jax import numpy as jnp
from jax import test_util as jtu
from jax.config import config
from jax.experimental import jax2tf
from jax.experimental.jax2tf.tests import tf_test_util
import numpy as np
import tensorflow as tf  # type: ignore[import]

config.parse_flags_with_absl()


class Jax2TfTest(tf_test_util.JaxToTfTestCase):

  def test_basics(self):
    f_jax = lambda x: jnp.sin(jnp.cos(x))
    _, res_tf = self.ConvertAndCompare(f_jax, jnp.float_(0.7))

  def test_input_output_naming(self):
    @jax2tf.convert
    def f(xs, y):
      return [jnp.add(x, y) for x in xs]

    @tf.function(autograph=False)
    def u(xs, y):
      xs = tf.nest.map_structure(tf.convert_to_tensor, xs)
      with tf.GradientTape() as tape:
        tf.nest.map_structure(tape.watch, xs)
        y = f(xs, y)
        tape.gradient(y, xs)
        return y

    cf = u.get_concrete_function([1., 2., 3.], 4.)
    g = cf.graph
    g.get_operation_by_name("jax2tf_arg_0")
    g.get_operation_by_name("jax2tf_arg_0_1")
    g.get_operation_by_name("jax2tf_arg_0_2")
    g.get_operation_by_name("jax2tf_arg_1")
    g.get_operation_by_name("jax2tf_out")
    g.get_operation_by_name("jax2tf_out_1")
    g.get_operation_by_name("jax2tf_out_2")
    with self.assertRaises(KeyError):
      g.get_operation_by_name("jax2tf_arg_2")
    with self.assertRaises(KeyError):
      g.get_operation_by_name("jax2tf_out_3")
    g.get_operation_by_name("jax2tf_vjp/jax2tf_arg_0")
    g.get_operation_by_name("jax2tf_vjp/jax2tf_arg_1")
    g.get_operation_by_name("jax2tf_vjp/jax2tf_arg_1_1")
    g.get_operation_by_name("jax2tf_vjp/jax2tf_arg_1_2")
    g.get_operation_by_name("jax2tf_vjp/jax2tf_out")
    g.get_operation_by_name("jax2tf_vjp/jax2tf_out_1")
    g.get_operation_by_name("jax2tf_vjp/jax2tf_out_2")
    g.get_operation_by_name("jax2tf_vjp/jax2tf_out_3")

  def test_pytrees(self):
    # Take and return pytrees
    def f_jax(x: Tuple[float, Dict[str, float]]) -> Tuple[float, Dict[str, float]]:
      x_a, x_dict = x
      return x_a * 2., {k : v * 3. for k, v in x_dict.items()}

    x = (jnp.float_(.7), {"a": jnp.float_(.8), "b": jnp.float_(.9)})
    self.ConvertAndCompare(f_jax, x)

  def test_variable_input(self):
    f_jax = lambda x: jnp.sin(jnp.cos(x))
    f_tf = jax2tf.convert(f_jax)
    v = tf.Variable(0.7, dtype=dtypes.canonicalize_dtype(jnp.float_))
    self.assertIsInstance(f_tf(v), tf.Tensor)
    self.assertAllClose(f_jax(0.7), f_tf(v))

  def test_jit(self):
    f_jax = jax.jit(lambda x: jnp.sin(jnp.cos(x)))
    self.ConvertAndCompare(f_jax, jnp.float_(0.7))

  def test_nested_jit(self):
    f_jax = jax.jit(lambda x: jnp.sin(jax.jit(jnp.cos)(x)))
    f_tf = jax2tf.convert(f_jax)
    np.testing.assert_allclose(f_jax(0.7), f_tf(0.7))

  def test_converts_jax_arrays(self):
    f_tf = tf.function(lambda x: x)
    self.assertEqual(f_tf(jnp.zeros([])).numpy(), 0.)
    self.assertEqual(f_tf(jnp.ones([])).numpy(), 1.)
    f_tf = tf.function(lambda x: x + x)
    self.assertEqual(f_tf(jnp.ones([])).numpy(), 2.)

    # Test with ShardedDeviceArray.
    n = jax.local_device_count()
    mk_sharded = lambda f: jax.pmap(lambda x: x)(f([n]))
    f_tf = tf.function(lambda x: x)
    self.assertAllClose(f_tf(mk_sharded(jnp.zeros)).numpy(),
                        np.zeros([n]))
    self.assertAllClose(f_tf(mk_sharded(jnp.ones)).numpy(),
                        np.ones([n]))

  @jtu.skip_on_devices("gpu")
  def test_bfloat16_passed_by_tf(self):
    f_jax = lambda a, b: a + b
    f_tf = tf.function(jax2tf.convert(f_jax),
                       input_signature=[tf.TensorSpec([512, 512], tf.bfloat16),
                                        tf.TensorSpec([512, 512], tf.bfloat16)])
    self.assertIsNotNone(f_tf.get_concrete_function())

  @jtu.skip_on_devices("gpu")
  def test_bfloat16_returned_by_jax(self):
    f_jax = lambda a, b: (a + b).astype(jnp.bfloat16)
    f_tf = jax2tf.convert(f_jax)
    self.assertEqual(f_tf(1., 2.).dtype, tf.bfloat16)

  @parameterized.named_parameters(jtu.cases_from_list(
    dict(testcase_name=f"_dtype={dtype.__name__}",
         dtype=dtype)
    for dtype in [np.int64, np.float64]))
  def test_converts_64bit(self, dtype=np.int64, with_function=False):
    if not config.jax_enable_x64:
      self.skipTest("requires x64 mode")
    big_const = np.full((5,), 2 ** 33, dtype=dtype)
    self.ConvertAndCompare(jnp.sin, big_const)
    f_conv = jax2tf.convert(jnp.sin)
    if with_function:
      f_conv = tf.function(f_conv)
    # We check also when we pass tf.Variable or tf.Tensor into the
    # converted function
    self.assertAllClose(jnp.sin(big_const),
                        f_conv(tf.Variable(big_const)))
    self.assertAllClose(jnp.sin(big_const),
                        f_conv(tf.constant(big_const)))

  def test_function(self):
    f_jax = jax.jit(lambda x: jnp.sin(jnp.cos(x)))
    self.ConvertAndCompare(f_jax, jnp.float_(0.7))

  @parameterized.named_parameters(jtu.cases_from_list(
    dict(testcase_name=f"function={with_function}",
         with_function=with_function)
    for with_function in [False, True]))
  def test_gradients_disabled(self, with_function=False):
    f_tf = jax2tf.convert(jnp.tan, with_gradient=False)
    if with_function:
      f_tf = tf.function(f_tf, autograph=False)
    x = tf.ones([])

    # With tf.function the error is raised when we evaluate f_tf(x), in
    # eager mode when we evaluate tape.gradient(y, x)
    with self.assertRaisesRegex(LookupError,
                                "Gradient explicitly disabled.*The jax2tf-converted function does not support gradients"):
      with tf.GradientTape() as tape:
        tape.watch(x)
        y = f_tf(x)
        _ = tape.gradient(y, x)

  @parameterized.named_parameters(jtu.cases_from_list(
    dict(testcase_name=f"function={with_function}",
         with_function=with_function)
    for with_function in [False, True]))
  def test_gradients(self, with_function=True):
    def f(x, y):
      return x * x, x * y
    f_tf = jax2tf.convert(f, with_gradient=True)
    if with_function:
      f_tf = tf.function(f_tf, autograph=False)
    default_float_type = dtypes.canonicalize_dtype(jnp.float_)
    x = tf.Variable(4., dtype=default_float_type)
    y = tf.Variable(5., dtype=default_float_type)
    with tf.GradientTape(persistent=True) as tape:
      u, v = f_tf(x, y)

    self.assertAllClose(2. * 4., tape.gradient(u, x))
    self.assertAllClose(0., tape.gradient(u, y))
    self.assertAllClose(5., tape.gradient(v, x))
    self.assertAllClose(4., tape.gradient(v, y))

  @parameterized.named_parameters(jtu.cases_from_list(
    dict(testcase_name=f"function={with_function}",
         with_function=with_function)
    for with_function in [False, True]))
  def test_gradients_pytree(self, with_function=True):
    def f(xy: Tuple[float, float]) -> Dict[str, float]:
      x, y = xy
      return dict(one=x * x, two=x * y)

    f_tf = jax2tf.convert(f, with_gradient=True)
    if with_function:
      f_tf = tf.function(f_tf, autograph=False)
    default_float_dtype = dtypes.canonicalize_dtype(jnp.float_)
    x = tf.Variable(4., dtype=default_float_dtype)
    y = tf.Variable(5., dtype=default_float_dtype)
    with tf.GradientTape(persistent=True) as tape:
      uv = f_tf((x, y))

    self.assertAllClose(2. * 4., tape.gradient(uv["one"], x))
    self.assertAllClose(0., tape.gradient(uv["one"], y))
    self.assertAllClose(5., tape.gradient(uv["two"], x))
    self.assertAllClose(4., tape.gradient(uv["two"], y))

  @parameterized.named_parameters(jtu.cases_from_list(
    dict(testcase_name=f"function={with_function}",
         with_function=with_function)
    for with_function in [False, True]))
  def test_gradients_with_custom_jvp(self, with_function=True):
    """Check gradients, for a function with custom JVP."""
    @jax.custom_jvp
    def f(x):
      return x * x

    @f.defjvp
    def f_jvp(primals, tangents):
      # 3 * x * x_t
      x, = primals
      x_dot, = tangents
      primal_out = f(x)
      tangent_out = 3. * x * x_dot
      return primal_out, tangent_out

    self.assertAllClose(4. * 4., f(4.))
    self.assertAllClose(3. * 4., jax.grad(f)(4.))

    f_tf = jax2tf.convert(f, with_gradient=True)
    if with_function:
      f_tf = tf.function(f_tf, autograph=False)
    self.assertAllClose(4. * 4., f_tf(jnp.float_(4.)))
    x = tf.Variable(4., dtype=dtypes.canonicalize_dtype(jnp.float_))
    with tf.GradientTape() as tape:
      tape.watch(x)
      y = f_tf(x)

    self.assertAllClose(4. * 4., y)
    self.assertAllClose(3. * 4., tape.gradient(y, x))

  @parameterized.named_parameters(jtu.cases_from_list(
    dict(testcase_name=f"function={with_function}",
         with_function=with_function)
    for with_function in [False, True]))
  def test_gradients_with_custom_vjp(self, with_function=True):
    """Check gradients, for a function with custom VJP."""
    @jax.custom_vjp
    def f(x):
      return x * x

    # f_fwd: a -> (b, residual)
    def f_fwd(x):
      return f(x), 3. * x
    # f_bwd: (residual, CT b) -> [CT a]
    def f_bwd(residual, ct_b):
      return residual * ct_b,

    f.defvjp(f_fwd, f_bwd)

    self.assertAllClose(4. * 4., f(4.))
    self.assertAllClose(3. * 4., jax.grad(f)(4.))

    f_tf = jax2tf.convert(f, with_gradient=True)
    if with_function:
      f_tf = tf.function(f_tf, autograph=False)
    self.assertAllClose(4. * 4., f_tf(jnp.float_(4.)))
    x = tf.Variable(4., dtype=dtypes.canonicalize_dtype(jnp.float_))
    with tf.GradientTape() as tape:
      tape.watch(x)
      y = f_tf(x)

    self.assertAllClose(4. * 4., y)
    self.assertAllClose(3. * 4., tape.gradient(y, x))

  def test_gradient_with_float0_intermediate(self):
    # Gradient over integer-argument functions
    def f(x, y):  # x is an int, y is a float
      return 2 * x + y

    def g(x):  # x: f32
      return 2. * f(3 * x.astype("int32"), x * 4.)

    x = np.float_(2.)
    grad_g = jax.grad(g)
    self.ConvertAndCompare(grad_g, x)


  def test_gradient_with_float0_result(self):
    # Gradient over integer-argument functions, with float0 result
    def f(x, y):  # x is an int, y is a float
      return 2 * x + y

    def g(x):  # x: i32
      return jnp.sum(2. * f(3 * x, 4. * x.astype("float32")))

    grad_g = jax.grad(g, allow_int=True)
    x = 2
    d_dx_jax = grad_g(x)
    d_dx_tf = jax2tf.convert(grad_g)(x)
    self.assertEqual(d_dx_jax.dtype, dtypes.float0)
    self.assertAllClose(jnp.zeros(np.shape(d_dx_jax), dtypes.bfloat16),
                        d_dx_tf.numpy())

    shape = (3, 4)
    x = np.ones(shape, dtype=np.int32)
    d_dx_jax = grad_g(x)
    d_dx_tf = jax2tf.convert(grad_g)(x)
    self.assertEqual(d_dx_jax.dtype, dtypes.float0)
    self.assertAllClose(jnp.zeros(np.shape(d_dx_jax), dtypes.bfloat16),
                        d_dx_tf.numpy())

  def test_convert_argument_non_callable_error(self):
    with self.assertRaisesRegex(TypeError, "Expected a callable value"):
      jax2tf.convert(5.)

  def test_convert_argument_non_tensor_error(self):
    with self.assertRaisesRegex(TypeError,
                                "Argument.*should be NumPy array"):
      jax2tf.convert(lambda x: x)(lambda y: y)

  def test_argument_eager_tensor(self):
    x = jax2tf.convert(jnp.sin)(1.)
    jax2tf.convert(jnp.cos)(x)  # No error

  def test_checkpoint_wrapper_types(self):
    m = tf.Module()
    m.a = [tf.Module(), tf.Module()]
    m.b = (tf.Module(), tf.Module())
    m.c = {'a': tf.Module(), 'b': tf.Module()}
    self.assertNotEqual(type(m.a), list)
    self.assertNotEqual(type(m.b), tuple)
    self.assertNotEqual(type(m.c), dict)
    self.assertLen(jax.tree_leaves(m.a), 2)
    self.assertLen(jax.tree_leaves(m.b), 2)
    self.assertLen(jax.tree_leaves(m.c), 2)

  def test_custom_jvp(self):
    """Conversion of function with custom JVP"""
    @jax.custom_jvp
    def f(x):
      return x * x

    @f.defjvp
    def f_jvp(primals, tangents):
      x, = primals
      x_dot, = tangents
      primal_out = f(x)
      tangent_out = 3. * x * x_dot
      return primal_out, tangent_out

    arg = jnp.float_(0.7)
    self.TransformConvertAndCompare(f, arg, None)
    self.TransformConvertAndCompare(f, arg, "jvp")
    self.TransformConvertAndCompare(f, arg, "vmap")
    self.TransformConvertAndCompare(f, arg, "jvp_vmap")
    self.TransformConvertAndCompare(f, arg, "grad")
    self.TransformConvertAndCompare(f, arg, "grad_vmap")

  def test_custom_vjp(self):
    """Conversion of function with custom VJP"""
    @jax.custom_vjp
    def f(x):
      return x * x

    # f_fwd: a -> (b, residual)
    def f_fwd(x):
      return f(x), 3. * x
    # f_bwd: (residual, CT b) -> [CT a]
    def f_bwd(residual, ct_b):
      return residual * ct_b,

    f.defvjp(f_fwd, f_bwd)
    arg = jnp.float_(0.7)
    self.TransformConvertAndCompare(f, arg, None)
    self.TransformConvertAndCompare(f, arg, "vmap")
    self.TransformConvertAndCompare(f, arg, "grad")
    self.TransformConvertAndCompare(f, arg, "grad_vmap")

  def test_remat1(self):
    @jax.remat
    def f(x1):
      x2 = jnp.sin(x1)
      x3 = jnp.sin(x2)
      x4 = jnp.sin(x3)
      return jnp.sum(x4)

    # The computation of grad_f computes "sin" 5 times, 3 for the forward pass
    # and then to rematerialize "x2" and "x3" in the backward pass.
    arg = np.arange(3.)
    self.TransformConvertAndCompare(f, arg, "grad")
    # TODO: check that the TF code also computes "sin" 5 times


  def test_remat_free_var(self):
    def f(x):
      y = 2 * x

      @jax.remat
      def g():
        return y

      return g()
    arg = jnp.float_(3.)
    self.TransformConvertAndCompare(f, arg, None)
    self.TransformConvertAndCompare(f, arg, "grad")

  def test_convert_nullary_func(self):
    # Even nullary functions are converted to TF (as opposed to constant-folded
    # in JAX prior to conversion).
    def f_jax():
      return jnp.sin(1.)
    f_tf = tf.function(jax2tf.convert(f_jax), autograph=False)
    f_tf_graph = f_tf.get_concrete_function().graph.as_graph_def()
    self.assertIn('op: "Sin"', str(f_tf_graph))

  def test_convert_of_nested_independent_jit(self):
    def func(x):
      def inner1(y):
        return x + y
      # The JIT does not have data dependency
      return jax.jit(inner1)(1.)

    jax2tf.convert(func)(2.)

  def test_convert_of_nested_dependent_jit(self):
    def func(x):
      def inner1(y):
        return x + y
      # The JIT does have data dependency
      return jax.jit(inner1)(x)

    jax2tf.convert(func)(2.)  # No error

  def test_nested_convert_error(self):
    def outer(y):
      return jax2tf.convert(jnp.sin)(y)  # Inner convert takes tracer args
    with self.assertRaisesRegex(
        ValueError, "convert must be used outside all JAX transformations"):
      jax2tf.convert(outer)(np.ones((4, )))

  def test_nested_convert_error_non_tracer(self):
    """The inner convert takes non-tracer arguments"""
    def outer(y):
      sin_1 = jax2tf.convert(jnp.sin)(1.)  # Inner convert takes non-tracer arg
      return y + sin_1

    with self.assertRaisesRegex(
        ValueError, "convert must be used outside all JAX transformations"):
      jax2tf.convert(outer)(2.)


  @parameterized.named_parameters(jtu.cases_from_list(
    dict(testcase_name=f"_{transform}", transform=transform)
    for transform in ["jit", "jvp", "grad", "vmap"]))
  def test_convert_under_transform_error(self, transform="vmap"):
    def outer(y):
      return jax2tf.convert(jnp.sin)(y)  # Inner convert takes tracer args

    with self.assertRaisesRegex(
        ValueError, "convert must be used outside all JAX transformations"):
      self.TransformConvertAndCompare(outer, np.ones((4,)), transform)

  @parameterized.named_parameters(jtu.cases_from_list(
    dict(testcase_name=f"_{transform}", transform=transform)
    for transform in ["jit", "jvp", "grad", "vmap"]))
  def test_convert_under_transform_error_non_tracer(self, transform="vmap"):
    def outer(y):
      sin_1 = jax2tf.convert(jnp.sin)(1.)  # Inner convert takes non-tracer arg
      return y + sin_1

    with self.assertRaisesRegex(
        ValueError, "convert must be used outside all JAX transformations"):
      self.TransformConvertAndCompare(outer, np.ones((4,)), transform)

  def test_name_scope(self):
    log = []

    @jax.named_call
    def my_test_function(x):
      y = tf.Variable(1., name="foo")
      log.append(y.name)
      return x * x

    jax2tf.convert(my_test_function)(2)
    self.assertIn("my_test_function/foo", log[0])

  def test_bfloat16_constant(self):
    # Re: https://github.com/google/jax/issues/3942
    def jax_fn_scalar(x):
      x = x.astype(jnp.bfloat16)
      x *= 2.
      return x

    def jax_fn_array(x):
      x = x.astype(jnp.bfloat16)
      x *= np.array([1.5, 2.5, 3.5], jnp.bfloat16)
      return x

    tf_fn_scalar = jax2tf.convert(jax_fn_scalar)
    self.assertAllClose(tf_fn_scalar(1.375).numpy(), jnp.bfloat16(2.750))

    tf_fn_array = jax2tf.convert(jax_fn_array)
    self.assertAllClose(
        tf_fn_array(np.array([3, 4, 5])), np.array([4.5, 10, 17.5],
                                                   jnp.bfloat16))

<<<<<<< HEAD
  def test_kwargs(self):
    # Re: https://github.com/google/jax/issues/6791
    def f_jax(*, x):
      return jnp.sum(x)
    f_tf = jax2tf.convert(f_jax)
    self.assertAllClose(
      f_tf(x=np.zeros(3, dtype=np.float32)),  # Call with kwargs.
      np.zeros((), dtype=np.float32))
=======
  def test_enable_xla(self):
    # Tests that enable_xla flag is properly scoped to a conversion.
    def fun(x):
      # Can be converted only if enable_xla is on, due to negative padding.
      return lax.pad(x, np.float32(0), [(-1, 0, 0), (0, 0, 0)])

    tf_fun_with_xla = jax2tf.convert(fun, enable_xla=True)
    tf_fun_without_xla = jax2tf.convert(fun, enable_xla=False)
    x = np.ones((2, 3), dtype=np.float32)

    self.assertAllClose(fun(x), tf_fun_with_xla(x))
    with self.assertRaisesRegex(NotImplementedError,
                                "Call to pad cannot be converted with enable_xla=False"):
      tf_fun_without_xla(x)

    # Now in reverse order
    def fun2(x):
      # Can be converted only if enable_xla is on, due to negative padding.
      return lax.pad(x, np.float32(0), [(-1, 0, 0), (0, 0, 0)])

    tf_fun2_without_xla = jax2tf.convert(fun2, enable_xla=False)
    tf_fun2_with_xla = jax2tf.convert(fun2, enable_xla=True)

    with self.assertRaisesRegex(NotImplementedError,
                                "Call to pad cannot be converted with enable_xla=False"):
      tf_fun2_without_xla(x)
    self.assertAllClose(fun(x), tf_fun2_with_xla(x))
>>>>>>> 04e5914f


if __name__ == "__main__":
  absltest.main(testLoader=jtu.JaxTestLoader())<|MERGE_RESOLUTION|>--- conflicted
+++ resolved
@@ -517,7 +517,6 @@
         tf_fn_array(np.array([3, 4, 5])), np.array([4.5, 10, 17.5],
                                                    jnp.bfloat16))
 
-<<<<<<< HEAD
   def test_kwargs(self):
     # Re: https://github.com/google/jax/issues/6791
     def f_jax(*, x):
@@ -526,7 +525,7 @@
     self.assertAllClose(
       f_tf(x=np.zeros(3, dtype=np.float32)),  # Call with kwargs.
       np.zeros((), dtype=np.float32))
-=======
+    
   def test_enable_xla(self):
     # Tests that enable_xla flag is properly scoped to a conversion.
     def fun(x):
@@ -554,7 +553,6 @@
                                 "Call to pad cannot be converted with enable_xla=False"):
       tf_fun2_without_xla(x)
     self.assertAllClose(fun(x), tf_fun2_with_xla(x))
->>>>>>> 04e5914f
 
 
 if __name__ == "__main__":
